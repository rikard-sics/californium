/*******************************************************************************
 * Copyright (c) 2015, 2017 Institute for Pervasive Computing, ETH Zurich and others.
 * 
 * All rights reserved. This program and the accompanying materials
 * are made available under the terms of the Eclipse Public License v1.0
 * and Eclipse Distribution License v1.0 which accompany this distribution.
 * 
 * The Eclipse Public License is available at
 *    http://www.eclipse.org/legal/epl-v10.html
 * and the Eclipse Distribution License is available at
 *    http://www.eclipse.org/org/documents/edl-v10.html.
 * 
 * Contributors:
 *    Matthias Kovatsch - creator and main architect
 *    Martin Lanter - architect and re-implementation
 *    Dominique Im Obersteg - parsers and initial implementation
 *    Daniel Pauli - parsers and initial implementation
 *    Kai Hudalla - logging
 *    Kai Hudalla (Bosch Software Innovations GmbH) - use Logger's message formatting instead of
 *                                                    explicit String concatenation
 *    Achim Kraus (Bosch Software Innovations GmbH) - use exchange.calculateRTT
 *    Achim Kraus (Bosch Software Innovations GmbH) - use new introduced failed() 
 *                                                    instead of onReject() and
 *                                                    onTimeout(). Add onSendError()
 *    Achim Kraus (Bosch Software Innovations GmbH) - use onReadyToSend() to copy token
 *                                                    to fix rare race condition in
 *                                                    block1wise, when the generated
 *                                                    token was copied too late 
 *                                                    (after sending). 
 *    Achim Kraus (Bosch Software Innovations GmbH) - cancel a pending blockwise notify,
 *                                                    if a new request is send.
 *                                                    Please see comment below
 *                                                    sendRequest() for more details.
 *                                                    cancel also the pending requests
 *                                                    of the stale transfer.
 *    Achim Kraus (Bosch Software Innovations GmbH) - introduce stop transfer on
 *                                                    received responses generally.
 *                                                    cleanup stale functions.
 *    Achim Kraus (Bosch Software Innovations GmbH) - use EndpointContext
<<<<<<< HEAD
 *                                                    (after sending).
 *    Pratheek Rai - changes for BERT 
=======
 *    Bosch Software Innovations GmbH - migrate to SLF4J
>>>>>>> 65593b0c
 ******************************************************************************/
package org.eclipse.californium.core.network.stack;

import java.util.Arrays;
import java.util.concurrent.ScheduledFuture;
import java.util.concurrent.TimeUnit;
import org.slf4j.Logger;
import org.slf4j.LoggerFactory;

import org.eclipse.californium.core.coap.BlockOption;
import org.eclipse.californium.core.coap.CoAP.Code;
import org.eclipse.californium.core.coap.CoAP.ResponseCode;
import org.eclipse.californium.core.coap.CoAP.Type;
import org.eclipse.californium.core.coap.Message;
import org.eclipse.californium.core.coap.MessageObserver;
import org.eclipse.californium.core.coap.MessageObserverAdapter;
import org.eclipse.californium.core.coap.OptionSet;
import org.eclipse.californium.core.coap.Request;
import org.eclipse.californium.core.coap.Response;
import org.eclipse.californium.core.network.Exchange;
import org.eclipse.californium.core.network.config.NetworkConfig;
import org.eclipse.californium.core.network.config.NetworkConfigDefaults;
import org.eclipse.californium.elements.util.LeastRecentlyUsedCache;

/**
 * Provides transparent handling of the blockwise transfer of a large <em>resource body</em>.
 * <p>
 * There are four cases in which such <em>transparent</em> blockwise transfers occur:
 * <ul>
 * <li>An outbound request carrying a large body that is too large to be sent in the payload
 * of a single message, is transparently replaced by a sequence of requests transferring individual
 * blocks of the body to the server.</li>
 * <li>An outbound response carrying a large body that is too large to be sent in the payload
 * of a single message, is transparently replaced by a response containing only the first block
 * of the body. The body will be <em>buffered</em> in-memory so that the peer can retrieve the
 * whole body using multiple requests for individual blocks.</li>
 * <li>When an inbound request containing a single block of a large body is received, the payload
 * will be buffered and acknowledged so that the peer can send the rest of the body using a blockwise
 * transfer. Once all blocks have been received, the overall body is re-assembled and forwarded
 * to the {@code Resource} handling the request.</li>
 * <li>When a response is received from a peer containing a single block of a large body is received,
 * the payload will be buffered and a blockwise transfer is started for retrieving the rest of the body.
 * Once all blocks have been received, the overall body is re-assembled and forwarded
 * to the client that has issued the original request.</li>
 * </ul>
 * <p>
 * Block-wise transfer does not support concurrent transfer for the same
 * resource. So using <em>transparent</em> block-wise transfer with CoAP observe
 * is not really advised. When concurrent transfer is detected we always
 * privilege the most recent transfers. This is the most resilient way, as new
 * transfer will never be blocked by old incomplete transfer.
 */
public class BlockwiseLayer extends AbstractLayer {

	// TODO: Random access for Cf servers: The draft still needs to specify a reaction to "overshoot"
	// TODO: Blockwise with separate response or NONs. Not yet mentioned in draft.
	// TODO: Forward cancellation and timeouts of a request to its blocks.

	/*
	 * What if a request contains a Block2 option with size 128 but the response
	 * is only 10 bytes long? Should we still add the block2 option to the
	 * response? Currently, we do.
	 * <p>
	 * The draft needs to specify whether it is allowed to use separate
	 * responses or NONs. Otherwise, I do not know whether I should allow (or
	 * prevent) the resource to use it. Currently, we do not prevent it but I am
	 * not sure what would happen if a resource used accept() or NONs.
	 * <p>
	 * What is the client supposed to do when it asks the server for block x but
	 * receives a wrong block? The client cannot send a 4.08 (Request Entity
	 * Incomplete). Should it reject it? Currently, we reject it and cancel the
	 * request.
	 * <p>
	 * In a blockwise transfer of a response to a POST request, the draft should
	 * mention whether the client should always include all options in each
	 * request for the next block or not. The response is already produced at
	 * the server, thus, there is no point in receiving them again. The draft
	 * only states that the payload should be empty. Currently we always send
	 * all options in each request (just in case) (except observe which is not
	 * allowed).
	 * <p>
	 * When an observe notification is being sent blockwise, it is not clear
	 * whether we are allowed to include the observe option in each response
	 * block. In the draft, the observe option is left out but it would be
	 * easier for us if we were allowed to include it. The policy which options
	 * should be included in which block is not clear to me anyway. ETag is
	 * always included, observe only in the first block, what about the others?
	 * Currently, I send observe only in the first block so that it exactly
	 * matches the example in the draft.
	 */

	private static final Logger LOGGER = LoggerFactory.getLogger(BlockwiseLayer.class.getName());
	private final LeastRecentlyUsedCache<KeyUri, Block1BlockwiseStatus> block1Transfers;
	private final LeastRecentlyUsedCache<KeyUri, Block2BlockwiseStatus> block2Transfers;
	private int maxMessageSize;
	private int preferredBlockSize;
	private int preferredBlockSzx;
	private int blockTimeout;
	private int maxResourceBodySize;

	/**
	 * Creates a new blockwise layer for a configuration.
	 * <p>
	 * The following configuration properties are used:
	 * <ul>
	 * <li>{@link org.eclipse.californium.core.network.config.NetworkConfig.Keys#MAX_MESSAGE_SIZE} -
	 * This value is used as the threshold for determining
	 * whether an inbound or outbound message's body needs to be transferred blockwise.
	 * If not set, a default value of 4096 bytes is used.</li>
	 * 
	 * <li>{@link org.eclipse.californium.core.network.config.NetworkConfig.Keys#PREFERRED_BLOCK_SIZE} -
	 * This value is used as the value proposed to a peer when doing a transparent blockwise transfer.
	 * The value indicates the number of bytes, not the szx code.
	 * If not set, a default value of 1024 bytes is used.</li>
	 * 
	 * <li>{@link org.eclipse.californium.core.network.config.NetworkConfig.Keys#MAX_RESOURCE_BODY_SIZE} -
	 * This value (in bytes) is used as the upper limit for the size of the buffer used for assembling
	 * blocks of a transparent blockwise transfer. Resource bodies larger than this value can only be
	 * transferred in a manually managed blockwise transfer. Setting this value to 0 disables transparent
	 * blockwise handling altogether, i.e. all messages will simply be forwarded directly up and down to
	 * the next layer.
	 * If not set, a default value of 8192 bytes is used.</li>
	 * 
	 * <li>{@link org.eclipse.californium.core.network.config.NetworkConfig.Keys#BLOCKWISE_STATUS_LIFETIME} -
	 * The maximum amount of time (in milliseconds) allowed between transfers of individual blocks before
	 * the blockwise transfer state is discarded.
	 * If not set, a default value of 30 seconds is used.</li>
	 * </ul>

	 * @param config The configuration values to use.
	 */
	public BlockwiseLayer(final NetworkConfig config) {

		maxMessageSize = config.getInt(NetworkConfig.Keys.MAX_MESSAGE_SIZE, NetworkConfigDefaults.DEFAULT_MAX_MESSAGE_SIZE);
		preferredBlockSize = config.getInt(NetworkConfig.Keys.PREFERRED_BLOCK_SIZE, NetworkConfigDefaults.DEFAULT_PREFERRED_BLOCK_SIZE);
		preferredBlockSzx = BlockOption.size2Szx(preferredBlockSize);
		blockTimeout = config.getInt(NetworkConfig.Keys.BLOCKWISE_STATUS_LIFETIME,
				NetworkConfigDefaults.DEFAULT_BLOCKWISE_STATUS_LIFETIME);
		maxResourceBodySize = config.getInt(NetworkConfig.Keys.MAX_RESOURCE_BODY_SIZE,
				NetworkConfigDefaults.DEFAULT_MAX_RESOURCE_BODY_SIZE);
		int maxActivePeers = config.getInt(NetworkConfig.Keys.MAX_ACTIVE_PEERS,
				NetworkConfigDefaults.DEFAULT_MAX_ACTIVE_PEERS);
		block1Transfers = new LeastRecentlyUsedCache<>(maxActivePeers, blockTimeout / 1000);
		block2Transfers = new LeastRecentlyUsedCache<>(maxActivePeers, blockTimeout / 1000);

		LOGGER.info(
			"BlockwiseLayer uses MAX_MESSAGE_SIZE={}, PREFERRED_BLOCK_SIZE={}, BLOCKWISE_STATUS_LIFETIME={} and MAX_RESOURCE_BODY_SIZE={}",
			new Object[]{maxMessageSize, preferredBlockSize, blockTimeout, maxResourceBodySize});
	}

	@Override
	public void sendRequest(final Exchange exchange, final Request request) {

		Request requestToSend = request;

		if (isTransparentBlockwiseHandlingEnabled()) {

			BlockOption block2 = request.getOptions().getBlock2();
			if (block2 != null && block2.getNum() > 0) {
				// This is the case if the user has explicitly added a block option
				// for random access.
				// Note: We do not regard it as random access when the block number is 0.
				// This is because the user might just want to do early block
				// size negotiation but actually want to retrieve the whole body by means of
				// a transparent blockwise transfer.
				LOGGER.debug("outbound request contains block2 option, creating random-access blockwise status");
				addRandomAccessBlock2Status(exchange, request);
			} else {
				KeyUri key = getKey(exchange, request);
				Block2BlockwiseStatus status = getBlock2Status(key);
				if (status != null) {
					// Receiving a blockwise response in transparent mode
					// is done by in an "internal request" for the left payload.
					// Therefore the client is not aware of that ongoing request
					// and may send an additional request for the same resource.
					// If that happens, two blockwise request may pend for the 
					// same resource. RFC7959, section 2.4, page 13, 
					// "The Block2 Option provides no way for a single endpoint
					//  to perform multiple concurrently proceeding block-wise
					//  response payload transfer (e.g., GET) operations to the
					//  same resource."
					// So one transfer must be abandoned. This chose the transfer
					// of the notify to be abandoned so that the client receives
					// the requested response but lose the notify. 
					clearBlock2Status(key);
					status.completeOldTransfer(null);
				}
				
				if (requiresBlockwise(request)) {
					// This must be a large POST or PUT request
					requestToSend = startBlockwiseUpload(exchange, request);
				}
			}
		}

		exchange.setCurrentRequest(requestToSend);
		lower().sendRequest(exchange, requestToSend);
	}

	protected Request startBlockwiseUpload(final Exchange exchange, final Request request) {

		final KeyUri key = getKey(exchange, request);

		synchronized (block1Transfers) {

			Block1BlockwiseStatus status = getBlock1Status(key);
			if (status != null) {
				// there already is a block1 transfer going on to the resource
				// cancel the original request and start over with a new tracker
				status.cancelRequest();
				clearBlock1Status(key);
			}
			status = getOutboundBlock1Status(key, exchange, request);

			final Request block = status.getNextRequestBlock();

			block.addMessageObserver(new MessageObserverAdapter() {

				@Override
				public void onReadyToSend() {
					// when the request for transferring the first block
					// has been sent out, we copy the token to the
					// original request so that at the end of the
					// blockwise transfer the Matcher can correctly
					// close the overall exchange
					request.setToken(block.getToken());
				}

				@Override
				public void onCancel() {
					failed();
				}

				@Override
				public void failed() {
					clearBlock1Status(key);
				}
			});

			prepareBlock1Cleanup(status, key);
			return block;
		}
	}

	@Override
	public void receiveRequest(final Exchange exchange, final Request request) {

		if (isTransparentBlockwiseHandlingEnabled()) {

			BlockOption block2 = request.getOptions().getBlock2();

			if (request.getOptions().hasBlock1()) {

				// This is a large POST or PUT request
				handleInboundBlockwiseUpload(exchange, request);

			} else if (block2 != null) {

				KeyUri key = getKey(exchange, request);
				Block2BlockwiseStatus status = getBlock2Status(key);
				if (status == null) {

					LOGGER.debug(
							"peer wants to retrieve individual block2 {}, delivering request to application layer",
							block2);
					exchange.setRequest(request);
					upper().receiveRequest(exchange, request);

				} else {
					// The peer wants to retrieve the next block of a blockwise transfer
					handleInboundRequestForNextBlock(exchange, request, key, status);
				}

			} else {

				exchange.setRequest(request);
				upper().receiveRequest(exchange, request);
			}

		} else {

			exchange.setRequest(request);
			upper().receiveRequest(exchange, request);
		}
	}

	protected void handleInboundBlockwiseUpload(final Exchange exchange, final Request request) {

		if (requestExceedsMaxBodySize(request)) {

			Response error = Response.createResponse(request, ResponseCode.REQUEST_ENTITY_TOO_LARGE);
			error.setPayload(String.format("body too large, can process %d bytes max", maxResourceBodySize));
			error.getOptions().setSize1(maxResourceBodySize);
			exchange.setCurrentResponse(error);
			lower().sendResponse(exchange, error);

		} else {

			BlockOption block1 = request.getOptions().getBlock1();
			LOGGER.debug("inbound request contains block1 option {}", block1);
			KeyUri key = getKey(exchange, request);
			Block1BlockwiseStatus status = getInboundBlock1Status(key, exchange, request);

			if (block1.getNum() == 0 && status.getCurrentNum() > 0) {
				status = resetInboundBlock1Status(key, exchange, request);
			}

			if (block1.getNum() != status.getCurrentNum()) {
				// ERROR, wrong number, Incomplete
				LOGGER.warn(
						"peer sent wrong block, expected no. {} but got {}. Responding with 4.08 (Request Entity Incomplete)",
						new Object[]{status.getCurrentNum(), block1.getNum()});

				sendBlock1ErrorResponse(key, exchange, request, ResponseCode.REQUEST_ENTITY_INCOMPLETE, "wrong block number");

			} else if (!status.hasContentFormat(request.getOptions().getContentFormat())) {

				sendBlock1ErrorResponse(key, exchange, request, ResponseCode.REQUEST_ENTITY_INCOMPLETE, "unexpected Content-Format");

			} else if (!status.addBlock(request.getPayload())) {

				sendBlock1ErrorResponse(key, exchange, request, ResponseCode.REQUEST_ENTITY_TOO_LARGE,
						"body exceeded expected size " + status.getBufferSize());

			} else {

				status.setCurrentNum(status.getCurrentNum() + 1);
				if ( block1.isM() ) {

					// do not assemble and deliver the request yet

					LOGGER.debug("acknowledging incoming block1 [num={}], expecting more blocks to come", block1.getNum());

					Response piggybacked = Response.createResponse(request, ResponseCode.CONTINUE);
					piggybacked.getOptions().setBlock1(block1.getSzx(), true, block1.getNum());
					piggybacked.setLast(false);

					exchange.setCurrentResponse(piggybacked);
					lower().sendResponse(exchange, piggybacked);

				} else {

					LOGGER.debug("peer has sent last block1 [num={}], delivering request to application layer", block1.getNum());

					// Remember block to acknowledge. TODO: We might make this a boolean flag in status.
					exchange.setBlock1ToAck(block1); 

					// Assemble and deliver
					Request assembled = new Request(request.getCode());
					status.assembleReceivedMessage(assembled);

					// make sure we deliver the request using the MID and token of the latest request
					// so that the response created by the application layer can reply to his token and
					// MID
					assembled.setMID(request.getMID());
					assembled.setToken(request.getToken());

					// make sure peer's early negotiation of block2 size gets included
					assembled.getOptions().setBlock2(request.getOptions().getBlock2());

					clearBlock1Status(key);

					exchange.setRequest(assembled);
					upper().receiveRequest(exchange, assembled);
				}
			}
		}
	}

	protected void sendBlock1ErrorResponse(final KeyUri key, final Exchange exchange, final Request request,
			final ResponseCode errorCode, final String message) {

		BlockOption block1 = request.getOptions().getBlock1();
		Response error = Response.createResponse(request, errorCode);
		error.getOptions().setBlock1(block1.getSzx(), block1.isM(), block1.getNum());
		error.setPayload(message);
		clearBlock1Status(key);
		exchange.setCurrentResponse(error);
		lower().sendResponse(exchange, error);
	}

	protected void handleInboundRequestForNextBlock(final Exchange exchange, final Request request,
			final KeyUri key, final Block2BlockwiseStatus status) {

		synchronized (status) {

			BlockOption block2 = request.getOptions().getBlock2();
			Response block = status.getNextResponseBlock(block2);
			if (status.isComplete()) {
				// clean up blockwise status
				LOGGER.debug("peer has requested last block of blockwise transfer: {}", status);
				clearBlock2Status(key);
			} else {
				prepareBlock2Cleanup(status, key);
				LOGGER.debug("peer has requested intermediary block of blockwise transfer: {}", status);
			}

			exchange.setCurrentResponse(block);
			lower().sendResponse(exchange, block);
		}
	}

	/**
	 * Invoked when a response is sent to a peer.
	 * <p>
	 * This method initiates a blockwise transfer if the response's payload
	 * exceeds {@code MAX_MESSAGE_SIZE}.
	 * 
	 * @param exchange The exchange the response is part of.
	 * @param response The response to send to the peer.
	 */
	@Override
	public void sendResponse(final Exchange exchange, final Response response) {

		Response responseToSend = response;

		if (isTransparentBlockwiseHandlingEnabled()) {

			BlockOption requestBlock2 = exchange.getRequest().getOptions().getBlock2();
			BlockOption responseBlock2 = response.getOptions().getBlock2();

			if (requestBlock2 != null && requestBlock2.getNum() > 0) {

				// peer has issued a random block access request

				if (responseBlock2 != null) {

					// the resource implementation supports blockwise retrieval (indicated by the
					// presence of the block2 option in the response)

					if (requestBlock2.getNum() != responseBlock2.getNum()) {
						LOGGER.warn(
							"resource [{}] implementation error, peer requested block {} but resource returned block {}",
							new Object[]{exchange.getRequest().getURI(), requestBlock2.getNum(), responseBlock2.getNum()});
						responseToSend = Response.createResponse(exchange.getRequest(), ResponseCode.INTERNAL_SERVER_ERROR);
						responseToSend.setType(response.getType());
						responseToSend.setMID(response.getMID());
					}

				} else if (response.hasBlock(requestBlock2)) {

					// the resource implementation does not support blockwise retrieval
					// but instead has responded with the full response body
					// crop the response down to the requested block
					Block2BlockwiseStatus.crop(responseToSend, requestBlock2);

				} else {

					// peer has requested a non existing block
					responseToSend = Response.createResponse(exchange.getRequest(), ResponseCode.BAD_OPTION);
					responseToSend.setType(response.getType());
					responseToSend.setMID(response.getMID());
					responseToSend.getOptions().setBlock2(requestBlock2);

				}

			} else if (requiresBlockwise(exchange, response, requestBlock2)) {

				// the client either has not included a block2 option at all or has
				// included a block2 option with num = 0 (early negotiation of block size)

				KeyUri key = getKey(exchange, response);
				// We can not handle several block2 transfer for the same client/resource.
				// So we clean previous transfer (priority to the new one)
				clearBlock2Status(key);
				Block2BlockwiseStatus status = getOutboundBlock2Status(key, exchange, response);
				BlockOption block2 = requestBlock2 != null ? requestBlock2 : new BlockOption(preferredBlockSzx, false, 0);
				responseToSend = status.getNextResponseBlock(block2);

				if (status.isComplete()) {
					// clean up blockwise status
					LOGGER.debug("block2 transfer of response finished after first block: {}", status);
					clearBlock2Status(key);
				} else {
					LOGGER.debug("block2 transfer of response started: {}", status);
					addBlock2CleanUpObserver(responseToSend, key);
				}

			}

			BlockOption block1 = exchange.getBlock1ToAck();
			if (block1 != null) {
				exchange.setBlock1ToAck(null);
				responseToSend.getOptions().setBlock1(block1);
			}
		}

		exchange.setCurrentResponse(responseToSend);
		lower().sendResponse(exchange, responseToSend);
	}

	/**
	 * Invoked when a response has been received from a peer.
	 * <p>
	 * Checks whether the response
	 * <ul>
	 * <li>contains a block of an already ongoing blockwise transfer or
	 * contains the first block of a large body and requires the start of a
	 * blockwise transfer to retrieve the remaining blocks of the body or</li>
	 * <li>acknowledges a block sent to the peer as part of a block1 transfer
	 * and either sends the next block or handles a potential error situation.</li>
	 * </ul>
	 * 
	 * @param exchange The message exchange that the response is part of.
	 * @param response The response received from the peer.
	 */
	@Override
	public void receiveResponse(final Exchange exchange, final Response response) {

		if (isTransparentBlockwiseHandlingEnabled()) {
			if (response.isError()) {
				// handle blockwise specific error codes
				switch(response.getCode()) {
				case REQUEST_ENTITY_INCOMPLETE: // 4.08
					// we seem to have uploaded blocks not in expected order
				case REQUEST_ENTITY_TOO_LARGE: // 4.13
					// server is not able to process the payload we included
					KeyUri key = getKey(exchange, exchange.getCurrentRequest());
					clearBlock1Status(key);
				default:
				}
				// prepare the response as response to the original request
				Response resp = new Response(response.getCode());
				// adjust the token using the original request
				resp.setToken(exchange.getRequest().getToken());
				if (exchange.getRequest().getType() == Type.CON) {
					resp.setType(Type.ACK);
					// adjust MID also
					resp.setMID(exchange.getRequest().getMID());
				} else {
					resp.setType(Type.NON);
				}
				resp.setSourceContext(response.getSourceContext());
				resp.setPayload(response.getPayload());
				resp.setOptions(response.getOptions());
				exchange.setResponse(resp);
				upper().receiveResponse(exchange, resp);
				return;
			}

			KeyUri key = getKey(exchange, response);
			BlockOption block = response.getOptions().getBlock2();
			Block2BlockwiseStatus status = getBlock2Status(key);
			if (status != null) {
				// ongoing blockwise transfer
				boolean starting = (block == null) || (block.getNum() == 0);
				if (starting) {
					if (status.isNew(response)) {
						LOGGER.debug(
								"discarding outdated block2 transfer {}, current is [{}]",
								new Object[]{ status.getObserve(), response });
						clearBlock2Status(key);
						status.completeOldTransfer(exchange);
					} else {
						LOGGER.debug(
								"discarding old block2 transfer [{}], received during ongoing block2 transfer {}",
								new Object[]{ response, status.getObserve() });
						status.completeNewTranfer(exchange);
						return;
					}
				}
				else if (!status.matchTransfer(exchange)) {
					LOGGER.debug(
							"discarding outdate block2 response [{}, {}] received during ongoing block2 transfer {}",
							new Object[]{ exchange.getNotificationNumber(), response, status.getObserve() });
					status.completeNewTranfer(exchange);
					return;
				}
			}
			else if (block != null && block.getNum() != 0) {
				LOGGER.debug(
						"discarding stale block2 response [{}, {}] received without ongoing block2 transfer for {}",
						new Object[]{ exchange.getNotificationNumber(), response, key });
				exchange.setComplete();
				return;
			}

			if (!response.hasBlockOption()) {

				// This is a normal response, no special treatment necessary
				exchange.setResponse(response);
				upper().receiveResponse(exchange, response);

			} else {

				if (response.getOptions().hasBlock1()) {
					handleBlock1Response(exchange, response);
				}

				if (response.getOptions().hasBlock2()) {
					handleBlock2Response(exchange, response);
				}
			}

		} else {
			exchange.setResponse(response);
			upper().receiveResponse(exchange, response);
		}
	}

	/**
	 * Checks if a response acknowledges a block sent in a POST/PUT request and
	 * sends the next block if applicable.
	 * 
	 * @param exchange The message exchange that the response is part of.
	 * @param response The response received from the peer.
	 */
	private void handleBlock1Response(final Exchange exchange, final Response response) {

		BlockOption block1 = response.getOptions().getBlock1();
		LOGGER.debug("received response acknowledging block1 {}", block1);

		// Block1 transfer has been originally created for an outbound request
		final KeyUri key = getKey(exchange, exchange.getRequest());

		synchronized (block1Transfers) {

			Block1BlockwiseStatus status = getBlock1Status(key);

			if (status == null) {

				// request has not been sent blockwise
				LOGGER.debug("discarding unexpected block1 response: {}", response);

			} else if (!status.hasMatchingToken(response)) {

				// a concurrent block1 transfer has been started in the meantime
				// which has "overwritten" the status object with the new (concurrent) request
				// so we simply discard the response
				LOGGER.debug("discarding obsolete block1 response: {}", response);

			} else if (exchange.getRequest().isCanceled()) {

				clearBlock1Status(key);

			} else if (!status.isComplete()) {

				// this means that our last request's M-bit was set

				if (block1.isM()) {
					if (response.getCode() == ResponseCode.CONTINUE) {
						// server wants us to send the remaining blocks before returning
						// its response
						sendNextBlock(exchange, response, key, status);
					} else {
						// the server has responded in a way that is not compliant with RFC 7959
						clearBlock1Status(key);
						exchange.getRequest().setRejected(true);
					}

				} else {
					// this means that the response already contains the server's final
					// response to the request. However, the server is still expecting us
					// to continue to send the remaining blocks as specified in
					// https://tools.ietf.org/html/rfc7959#section-2.3

					// the current implementation does not allow us to forward the response
					// to the application layer, though, because it would "complete"
					// the exchange and thus remove the blockwise status necessary
					// to keep track of this POST/PUT request
					// we therefore go on sending all pending blocks and then return the
					// response received for the last block
					sendNextBlock(exchange, response, key, status);
				}

			} else {

				// all blocks of block1 transfer have been sent
				clearBlock1Status(key);

				if (response.getOptions().hasBlock2()) {
					LOGGER.debug("Block1 followed by Block2 transfer");
				} else {
					// All request blocks have been acknowledged and we have received a
					// response that does not need blockwise transfer. Thus, deliver it.
					exchange.setResponse(response);
					upper().receiveResponse(exchange, response);
				}
			}
		}
	}

	protected void sendNextBlock(final Exchange exchange, final Response response, final KeyUri key, final Block1BlockwiseStatus status) {

		BlockOption block1 = response.getOptions().getBlock1();
		int currentSize = status.getCurrentSize();
		// adjust block size to peer's preference
		int newSize, newSzx;
		if (block1.getSize() < currentSize) {
			newSize = block1.getSize();
			newSzx = block1.getSzx();
		} else {
			newSize = currentSize;
			newSzx = status.getCurrentSzx();
		}
		int nextNum = status.getCurrentNum() + currentSize / newSize;
		LOGGER.debug("sending next Block1 num={}", nextNum);
		Request nextBlock = status.getNextRequestBlock(nextNum, newSzx);
		// we use the same token to ease traceability
		nextBlock.setToken(response.getToken());
		addBlock1CleanUpObserver(nextBlock, key);

		exchange.setCurrentRequest(nextBlock);
		prepareBlock1Cleanup(status, key);
		lower().sendRequest(exchange, nextBlock);
	}

	/**
	 * Checks if a response contains a single block of a large payload only and
	 * retrieves the remaining blocks if applicable.
	 * 
	 * @param exchange The message exchange that the response is part of.
	 * @param response The response received from the peer.
	 */
	private void handleBlock2Response(final Exchange exchange, final Response response) {

		BlockOption block2 = response.getOptions().getBlock2();
		KeyUri key = getKey(exchange, response);

		if (exchange.getRequest().isCanceled()) {

			// We have received a block of the resource body in response to a request that
			// has been canceled by the application layer. There is no need to retrieve the
			// remaining blocks.
			clearBlock2Status(key);

			if (response.isNotification()) {
				// We have received a notification for an observed resource that the
				// application layer is no longer interested in.
				// Let upper layers decide what to do with the notification.
				upper().receiveResponse(exchange, response);
			}

		} else if (responseExceedsMaxBodySize(response)) {

			LOGGER.debug("requested resource body exceeds max buffer size [{}], aborting request", maxResourceBodySize);
			exchange.getRequest().cancel();

		} else {

			synchronized (exchange) {

				Block2BlockwiseStatus status = getInboundBlock2Status(key, exchange, response);

				if (block2.getNum() == status.getCurrentNum() && (block2.getNum() == 0 || Arrays.equals(response.getToken(), exchange.getCurrentRequest().getToken()))) {

					// check token to avoid mixed blockwise transfers (possible with observe) 

					// We got the block we expected :-)
					LOGGER.debug("processing incoming block2 response [num={}]: {}", new Object[]{ block2.getNum(), response });

					if (status.isRandomAccess()) {

						// The client has requested this specific block and we deliver it
						exchange.setResponse(response);
						clearBlock2Status(key);
						upper().receiveResponse(exchange, response);

					} else if (!status.addBlock(response)) {

						LOGGER.debug("cannot process payload of block2 response, aborting request");
						exchange.getRequest().cancel();
						return;

					} else if (block2.isM()) {

<<<<<<< HEAD
						// request next block
						requestNextBlock(exchange, response, key, status);
=======
						int currentSize = status.getCurrentSize();
						// do late block size negotiation
						int newSize, newSzx;
						if (block2.getSzx() > preferredBlockSzx) {
							newSize = preferredBlockSize;
							newSzx = preferredBlockSzx;
						} else {
							newSize = currentSize;
							newSzx = status.getCurrentSzx();
						}
						int nextNum = status.getCurrentNum() + currentSize / newSize;

						Request request = exchange.getRequest();

						Request block = new Request(request.getCode());
						// do not enforce CON, since NON could make sense over SMS or similar transports
						block.setType(request.getType());
						block.setDestinationContext(response.getSourceContext());

						/*
						 * WARNING:
						 * 
						 * For Observe, the Matcher then will store the same
						 * exchange under a different KeyToken in exchangesByToken,
						 * which is cleaned up in the else case below.
						 */
						if (!response.getOptions().hasObserve()) {
							block.setToken(response.getToken());
						}

						// copy options
						block.setOptions(new OptionSet(request.getOptions()));
						block.getOptions().setBlock2(newSzx, false, nextNum);
						if (response.getOptions().getETagCount() > 0) {
							// use ETag provided by peer
							block.getOptions().addETag(response.getOptions().getETags().get(0));
						}

						// make sure NOT to use Observe for block retrieval
						block.getOptions().removeObserve();

						// copy message observers from original request so that they will be notified
						// if something goes wrong with this blockwise request, e.g. if it times out
						block.addMessageObservers(request.getMessageObservers());
						// add an observer that cleans up the block2 transfer tracker if the
						// block request fails
						addBlock2CleanUpObserver(block, key);

						status.setCurrentNum(nextNum);

						LOGGER.debug("requesting next Block2 [num={}]: {}", new Object[]{ nextNum, block });
						exchange.setCurrentRequest(block);
						prepareBlock2Cleanup(status, key);
						lower().sendRequest(exchange, block);

>>>>>>> 65593b0c
					} else {

						// we have received the last block of the block2 transfer

						LOGGER.debug(
								"all {} blocks have been retrieved, assembling response and delivering to application layer",
								status.getBlockCount());
						Response assembled = new Response(response.getCode());
						status.assembleReceivedMessage(assembled);

						// set overall transfer RTT
						assembled.setRTT(exchange.calculateRTT());

						if (status.isNotification()) {
							/*
							 * When retrieving the rest of a blockwise notification
							 * with a different token, the additional Matcher state
							 * must be cleaned up through the call below.
							 */
							if (!response.getOptions().hasObserve()) {
								// call the clean-up mechanism for the additional Matcher entry in exchangesByToken
								exchange.completeCurrentRequest();
							}
						}

						clearBlock2Status(key);
						LOGGER.debug("assembled response: {}", assembled);
						// Set the original request as current request so that
						// the Matcher can clean up its state based on the latest
						// ("current") request's MID and token
						exchange.setCurrentRequest(exchange.getRequest());
						// Set the assembled response as current response
						exchange.setResponse(assembled);
						upper().receiveResponse(exchange, assembled);
					}

				} else {
					// ERROR, wrong block number (server error)
					// Canceling the request would interfere with Observe, so just ignore it
					LOGGER.warn(
							"ignoring block2 response with wrong block number {} (expected {}): {}",
							new Object[]{block2.getNum(), status.getCurrentNum(), response});
				}
			}
		}
	}
	
	/**
	 * Sends request for the next response block.
	 */
	protected void requestNextBlock(final Exchange exchange, final Response response, final KeyUri key, final Block2BlockwiseStatus status) {
		int currentSize = status.getCurrentSize();
		// do late block size negotiation
		int newSize, newSzx;
		BlockOption block2 = response.getOptions().getBlock2();
		if (block2.getSzx() > preferredBlockSzx) {
			newSize = preferredBlockSize;
			newSzx = preferredBlockSzx;
		} else {
			newSize = currentSize;
			newSzx = status.getCurrentSzx();
		}
		int nextNum = status.getCurrentNum() + currentSize / newSize;

		Request request = exchange.getRequest();

		Request block = new Request(request.getCode());
		// do not enforce CON, since NON could make sense over SMS or similar transports
		block.setType(request.getType());
		block.setDestinationContext(response.getSourceContext());

		/*
		 * WARNING:
		 * 
		 * For Observe, the Matcher then will store the same
		 * exchange under a different KeyToken in exchangesByToken,
		 * which is cleaned up in the else case below.
		 */
		if (!response.getOptions().hasObserve()) {
			block.setToken(response.getToken());
		}

		// copy options
		block.setOptions(new OptionSet(request.getOptions()));
		block.getOptions().setBlock2(newSzx, false, nextNum);
		if (response.getOptions().getETagCount() > 0) {
			// use ETag provided by peer
			block.getOptions().addETag(response.getOptions().getETags().get(0));
		}

		// make sure NOT to use Observe for block retrieval
		block.getOptions().removeObserve();

		// copy message observers from original request so that they will be notified
		// if something goes wrong with this blockwise request, e.g. if it times out
		block.addMessageObservers(request.getMessageObservers());
		// add an observer that cleans up the block2 transfer tracker if the
		// block request fails
		addBlock2CleanUpObserver(block, key);

		status.setCurrentNum(nextNum);

		LOGGER.log(Level.FINER, "requesting next Block2 [num={0}]: {1}", new Object[]{ nextNum, block });
		exchange.setCurrentRequest(block);
		lower().sendRequest(exchange, block);

	}

	/////////// HELPER METHODS //////////

	protected static KeyUri getKey(final Exchange exchange, final Request request) {

		if (exchange.isOfLocalOrigin()) {
			return KeyUri.fromOutboundRequest(request);
		} else {
			return KeyUri.fromInboundRequest(request);
		}
	}

	protected static KeyUri getKey(final Exchange exchange, final Response response) {

		if (exchange.isOfLocalOrigin()) {
			return KeyUri.fromInboundResponse(exchange.getRequest().getURI(), response);
		} else {
			return KeyUri.fromOutboundResponse(exchange.getRequest().getURI(), response);
		}
	}

	private Block1BlockwiseStatus getOutboundBlock1Status(final KeyUri key, final Exchange exchange, final Request request) {

		synchronized (block1Transfers) {
			Block1BlockwiseStatus status = block1Transfers.get(key);
			if (status == null) {
				status = Block1BlockwiseStatus.forOutboundRequest(exchange, request, preferredBlockSize);
				block1Transfers.put(key, status);
				LOGGER.debug("created tracker for outbound block1 transfer {}, transfers in progress: {}",
						new Object[]{ status, block1Transfers.size() });
			}
			return status;
		}
	}

	protected Block1BlockwiseStatus getInboundBlock1Status(final KeyUri key, final Exchange exchange, final Request request) {

		synchronized (block1Transfers) {
			Block1BlockwiseStatus status = block1Transfers.get(key);
			if (status == null) {
				status = Block1BlockwiseStatus.forInboundRequest(exchange, request, maxResourceBodySize);
				block1Transfers.put(key, status);
				LOGGER.debug("created tracker for inbound block1 transfer {}, transfers in progress: {}",
						new Object[]{ status, block1Transfers.size() });
			}
			// register a task for cleaning up if the peer does not send all blocks
			prepareBlock1Cleanup(status, key);
			return status;
		}
	}

	protected Block1BlockwiseStatus resetInboundBlock1Status(final KeyUri key, final Exchange exchange, final Request request) {

		synchronized (block1Transfers) {
			Block1BlockwiseStatus removedStatus = block1Transfers.remove(key);
			LOGGER.warn("inbound block1 transfer reset at {} by peer: {}", new Object[]{ removedStatus, request });
			return getInboundBlock1Status(key, exchange, request);
		}
	}

	protected Block2BlockwiseStatus getOutboundBlock2Status(final KeyUri key, final Exchange exchange, final Response response) {

		synchronized (block2Transfers) {
			Block2BlockwiseStatus status = block2Transfers.get(key);
			if (status == null) {
				status = Block2BlockwiseStatus.forOutboundResponse(exchange, response, preferredBlockSize);
				block2Transfers.put(key, status);
				LOGGER.debug("created tracker for outbound block2 transfer {}, transfers in progress: {}",
						new Object[]{ status, block2Transfers.size() });
			}
			// we register a clean up task in case the peer does not retrieve all blocks
			prepareBlock2Cleanup(status, key);
			return status;
		}
	}

	private Block2BlockwiseStatus getInboundBlock2Status(final KeyUri key, final Exchange exchange, final Response response) {

		synchronized (block2Transfers) {
			Block2BlockwiseStatus status = block2Transfers.get(key);
			if (status == null) {
				status = Block2BlockwiseStatus.forInboundResponse(exchange, response, maxResourceBodySize);
				block2Transfers.put(key, status);
				LOGGER.debug("created tracker for {} inbound block2 transfer {}, transfers in progress: {}, {}",
						new Object[]{ key, status, block2Transfers.size(), response });
			}
			return status;
		}
	}

	protected KeyUri addRandomAccessBlock2Status(final Exchange exchange, final Request request) {

		KeyUri key = getKey(exchange, request);
		synchronized (block2Transfers) {
			Block2BlockwiseStatus status = Block2BlockwiseStatus.forRandomAccessRequest(exchange, request);
			block2Transfers.put(key, status);
			addBlock2CleanUpObserver(request, key);
			LOGGER.debug("created tracker for random access block2 retrieval {}, transfers in progress: {}",
					new Object[]{ status, block2Transfers.size() });
			return key;
		}
	}

	protected Block1BlockwiseStatus getBlock1Status(final KeyUri key) {

		synchronized (block1Transfers) {
			return block1Transfers.get(key);
		}
	}

	private Block2BlockwiseStatus getBlock2Status(final KeyUri key) {

		synchronized (block2Transfers) {
			return block2Transfers.get(key);
		}
	}

	protected Block1BlockwiseStatus clearBlock1Status(final KeyUri key) {
		synchronized (block1Transfers) {
			Block1BlockwiseStatus removedTracker = block1Transfers.remove(key);
			LOGGER.debug("removing block1 tracker [{}], block1 transfers still in progress: {}",
					new Object[]{ key, block1Transfers.size() });
			return removedTracker;
		}
	}

	protected Block2BlockwiseStatus clearBlock2Status(final KeyUri key) {
		synchronized (block2Transfers) {
			Block2BlockwiseStatus removedTracker = block2Transfers.remove(key);
			if (removedTracker != null) {
				LOGGER.debug("removing block2 tracker [{}], block2 transfers still in progress: {}",
						new Object[]{ key, block2Transfers.size() });
			}
			return removedTracker;
		}
	}

	protected boolean requiresBlockwise(final Request request) {
		boolean blockwiseRequired = false;
		if (request.getCode() == Code.PUT || request.getCode() == Code.POST) {
			blockwiseRequired = request.getPayloadSize() > maxMessageSize;
		}
		if (blockwiseRequired) {
			LOGGER.debug("request body [{}/{}] requires blockwise transfer",
					new Object[]{request.getPayloadSize(), maxMessageSize});
		}
		return blockwiseRequired;
	}

	protected boolean requiresBlockwise(final Exchange exchange, final Response response, final BlockOption requestBlock2) {

		boolean blockwiseRequired = response.getPayloadSize() > maxMessageSize;
		if (requestBlock2 != null) {
			// client might have included early negotiation block2 option
			blockwiseRequired = blockwiseRequired || response.getPayloadSize() > requestBlock2.getSize();
		}
		if (blockwiseRequired) {
			LOGGER.debug("response body [{}/{}] requires blockwise transfer",
					new Object[]{response.getPayloadSize(), maxMessageSize});
		}
		return blockwiseRequired;
	}

	protected boolean isTransparentBlockwiseHandlingEnabled() {
		return maxResourceBodySize > 0;
	}

	private boolean responseExceedsMaxBodySize(final Response response) {
		return response.getOptions().hasSize2() && response.getOptions().getSize2() > maxResourceBodySize;
	}

	protected boolean requestExceedsMaxBodySize(final Request request) {
		return request.getOptions().hasSize1() && request.getOptions().getSize1() > maxResourceBodySize;
	}

	/**
	 * Schedules a task for cleaning up state when a block1 transfer times out.
	 * 
	 * @param status The tracker for the block1 transfer to clean up for.
	 * @param key The key of the tracker.
	 */
	protected void prepareBlock1Cleanup(final Block1BlockwiseStatus status, final KeyUri key) {

		LOGGER.debug("scheduling clean up task for block1 transfer {}", key);
		ScheduledFuture<?> taskHandle = scheduleBlockCleanupTask(new Runnable() {

			@Override
			public void run() {
				try {
					if (!status.isComplete()) {
						LOGGER.debug("block1 transfer timed out: {}", key);
						status.timeoutCurrentTranfer();
					}
					clearBlock1Status(key);
				} catch (Exception e) {
					LOGGER.debug("Unexcepted error while block1 cleaning", e);
				}
			}
		});
		status.setBlockCleanupHandle(taskHandle);
	}

	protected MessageObserver addBlock1CleanUpObserver(final Message message, final KeyUri key) {

		MessageObserver observer = new MessageObserverAdapter() {

			@Override
			public void onCancel() {
				clearBlock1Status(key);
			}

			@Override
			protected void failed() {
				clearBlock1Status(key);
			}
		};
		message.addMessageObserver(observer);
		return observer;
	}

	protected MessageObserver addBlock2CleanUpObserver(final Message message, final KeyUri key) {

		MessageObserver observer = new MessageObserverAdapter() {

			@Override
			public void onCancel() {
				clearBlock2Status(key);
			}

			@Override
			protected void failed() {
				clearBlock2Status(key);
			}
		};
		message.addMessageObserver(observer);
		return observer;
	}

	/**
	 * Schedules a task for cleaning up state when a block2 transfer times out.
	 * 
	 * @param status The tracker for the block2 transfer to clean up for.
	 * @param key The key of the tracker.
	 */
	protected void prepareBlock2Cleanup(final Block2BlockwiseStatus status, final KeyUri key) {

		LOGGER.debug("scheduling clean up task for block2 transfer {}", key);
		ScheduledFuture<?> taskHandle = scheduleBlockCleanupTask(new Runnable() {

			@Override
			public void run() {
				try {
					if (!status.isComplete()) {
						LOGGER.debug("block2 transfer timed out: {}", key);
						status.timeoutCurrentTranfer();
					}
					clearBlock2Status(key);
				} catch (Exception e) {
					LOGGER.debug("Unexcepted error while block2 cleaning", e);
				}
			}
		});
		status.setBlockCleanupHandle(taskHandle);
	}

	private ScheduledFuture<?> scheduleBlockCleanupTask(final Runnable task) {

		// prevent RejectedExecutionException
		if (executor.isShutdown()) {
			LOGGER.info("Endpoint is being destroyed: skipping block clean-up");
			return null;

		} else {
			return executor.schedule(task , blockTimeout, TimeUnit.MILLISECONDS);
		}
	}

	public boolean isEmpty() {
		return block1Transfers.size() == 0 && block2Transfers.size() == 0;
	}
}<|MERGE_RESOLUTION|>--- conflicted
+++ resolved
@@ -37,12 +37,9 @@
  *                                                    received responses generally.
  *                                                    cleanup stale functions.
  *    Achim Kraus (Bosch Software Innovations GmbH) - use EndpointContext
-<<<<<<< HEAD
  *                                                    (after sending).
+ *    Bosch Software Innovations GmbH - migrate to SLF4J
  *    Pratheek Rai - changes for BERT 
-=======
- *    Bosch Software Innovations GmbH - migrate to SLF4J
->>>>>>> 65593b0c
  ******************************************************************************/
 package org.eclipse.californium.core.network.stack;
 
@@ -809,66 +806,8 @@
 
 					} else if (block2.isM()) {
 
-<<<<<<< HEAD
 						// request next block
 						requestNextBlock(exchange, response, key, status);
-=======
-						int currentSize = status.getCurrentSize();
-						// do late block size negotiation
-						int newSize, newSzx;
-						if (block2.getSzx() > preferredBlockSzx) {
-							newSize = preferredBlockSize;
-							newSzx = preferredBlockSzx;
-						} else {
-							newSize = currentSize;
-							newSzx = status.getCurrentSzx();
-						}
-						int nextNum = status.getCurrentNum() + currentSize / newSize;
-
-						Request request = exchange.getRequest();
-
-						Request block = new Request(request.getCode());
-						// do not enforce CON, since NON could make sense over SMS or similar transports
-						block.setType(request.getType());
-						block.setDestinationContext(response.getSourceContext());
-
-						/*
-						 * WARNING:
-						 * 
-						 * For Observe, the Matcher then will store the same
-						 * exchange under a different KeyToken in exchangesByToken,
-						 * which is cleaned up in the else case below.
-						 */
-						if (!response.getOptions().hasObserve()) {
-							block.setToken(response.getToken());
-						}
-
-						// copy options
-						block.setOptions(new OptionSet(request.getOptions()));
-						block.getOptions().setBlock2(newSzx, false, nextNum);
-						if (response.getOptions().getETagCount() > 0) {
-							// use ETag provided by peer
-							block.getOptions().addETag(response.getOptions().getETags().get(0));
-						}
-
-						// make sure NOT to use Observe for block retrieval
-						block.getOptions().removeObserve();
-
-						// copy message observers from original request so that they will be notified
-						// if something goes wrong with this blockwise request, e.g. if it times out
-						block.addMessageObservers(request.getMessageObservers());
-						// add an observer that cleans up the block2 transfer tracker if the
-						// block request fails
-						addBlock2CleanUpObserver(block, key);
-
-						status.setCurrentNum(nextNum);
-
-						LOGGER.debug("requesting next Block2 [num={}]: {}", new Object[]{ nextNum, block });
-						exchange.setCurrentRequest(block);
-						prepareBlock2Cleanup(status, key);
-						lower().sendRequest(exchange, block);
-
->>>>>>> 65593b0c
 					} else {
 
 						// we have received the last block of the block2 transfer
@@ -971,9 +910,11 @@
 
 		status.setCurrentNum(nextNum);
 
-		LOGGER.log(Level.FINER, "requesting next Block2 [num={0}]: {1}", new Object[]{ nextNum, block });
+		LOGGER.debug("requesting next Block2 [num={}]: {}", new Object[]{ nextNum, block });
 		exchange.setCurrentRequest(block);
+		prepareBlock2Cleanup(status, key);
 		lower().sendRequest(exchange, block);
+		
 
 	}
 
